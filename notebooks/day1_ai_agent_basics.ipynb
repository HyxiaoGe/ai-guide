{
 "cells": [
  {
   "cell_type": "markdown",
   "metadata": {},
   "source": [
    "# 第1天：AI Agent 基础概念与实践\n",
    "\n",
    "## 1. 什么是AI Agent？\n",
    "\n",
    "AI Agent是一个能够感知环境、做出决策并采取行动的智能系统。它具有以下核心特征：\n",
    "\n",
    "- **自主性(Autonomy)**：能够独立运行，无需人类持续干预\n",
    "- **反应性(Reactivity)**：能够感知环境变化并做出响应\n",
    "- **主动性(Proactivity)**：能够主动采取行动实现目标\n",
    "- **社交能力(Social Ability)**：能够与其他Agent或人类交互"
   ]
  },
  {
   "cell_type": "markdown",
   "metadata": {},
   "source": [
    "## 2. Agent的五种类型\n",
    "\n",
    "1. **简单反射型Agent**：基于当前感知直接选择行动\n",
    "2. **基于模型的反射型Agent**：维护内部状态，理解世界如何运作\n",
    "3. **基于目标的Agent**：有明确目标，选择能达成目标的行动\n",
    "4. **基于效用的Agent**：不仅考虑目标，还评估不同状态的效用\n",
    "5. **学习型Agent**：能从经验中学习，不断改进性能"
   ]
  },
  {
   "cell_type": "code",
   "execution_count": 2,
   "metadata": {},
<<<<<<< HEAD
   "outputs": [
    {
     "name": "stdout",
     "output_type": "stream",
     "text": [
      "OpenAI API Key 已配置: True\n"
     ]
    }
   ],
   "source": [
    "# 环境设置\n",
    "import os\n",
    "from dotenv import load_dotenv\n",
    "\n",
    "# 加载环境变量\n",
    "load_dotenv()\n",
    "\n",
    "# 验证环境\n",
    "print(\"OpenAI API Key 已配置:\", bool(os.getenv(\"OPENAI_API_KEY\")))"
   ]
=======
   "source": "# 环境设置\nimport os\nfrom dotenv import load_dotenv\n\n# 加载环境变量\nload_dotenv()\n\n# 禁用LangSmith追踪（避免403错误）\nos.environ[\"LANGCHAIN_TRACING_V2\"] = \"false\"\nos.environ[\"LANGCHAIN_TRACING\"] = \"false\"\n\n# 验证环境\nprint(\"OpenAI API Key 已配置:\", bool(os.getenv(\"OPENAI_API_KEY\")))",
   "outputs": []
>>>>>>> 391d30db
  },
  {
   "cell_type": "markdown",
   "metadata": {},
   "source": [
    "## 3. 创建第一个简单Agent"
   ]
  },
  {
   "cell_type": "code",
   "execution_count": 3,
   "metadata": {},
   "outputs": [
    {
     "name": "stderr",
     "output_type": "stream",
     "text": [
      "C:\\Users\\18889\\AppData\\Local\\Temp\\ipykernel_38420\\3835938454.py:47: LangChainDeprecationWarning: LangChain agents will continue to be supported, but it is recommended for new use cases to be built with LangGraph. LangGraph offers a more flexible and full-featured framework for building agents, including support for tool-calling, persistence of state, and human-in-the-loop workflows. For details, refer to the `LangGraph documentation <https://langchain-ai.github.io/langgraph/>`_ as well as guides for `Migrating from AgentExecutor <https://python.langchain.com/docs/how_to/migrate_agent/>`_ and LangGraph's `Pre-built ReAct agent <https://langchain-ai.github.io/langgraph/how-tos/create-react-agent/>`_.\n",
      "  agent = initialize_agent(\n"
     ]
    }
   ],
   "source": [
    "from langchain.agents import initialize_agent, Tool\n",
    "from langchain.agents import AgentType\n",
    "from langchain_openai import ChatOpenAI\n",
    "from langchain.callbacks import StreamingStdOutCallbackHandler\n",
    "\n",
    "# 初始化语言模型\n",
    "llm = ChatOpenAI(\n",
    "    temperature=0,\n",
    "    model=\"gpt-3.5-turbo\",\n",
    "    streaming=True,\n",
    "    callbacks=[StreamingStdOutCallbackHandler()]\n",
    ")\n",
    "\n",
    "# 定义工具函数\n",
    "def calculator(expression: str) -> str:\n",
    "    \"\"\"执行数学计算\"\"\"\n",
    "    try:\n",
    "        result = eval(expression)\n",
    "        return f\"计算结果: {result}\"\n",
    "    except Exception as e:\n",
    "        return f\"计算错误: {str(e)}\"\n",
    "\n",
    "def get_weather(city: str) -> str:\n",
    "    \"\"\"获取天气信息（模拟）\"\"\"\n",
    "    weather_data = {\n",
    "        \"北京\": \"晴天，温度25°C\",\n",
    "        \"上海\": \"多云，温度22°C\",\n",
    "        \"广州\": \"小雨，温度28°C\"\n",
    "    }\n",
    "    return weather_data.get(city, \"未找到该城市的天气信息\")\n",
    "\n",
    "# 创建工具列表\n",
    "tools = [\n",
    "    Tool(\n",
    "        name=\"Calculator\",\n",
    "        func=calculator,\n",
    "        description=\"用于执行数学计算，输入数学表达式\"\n",
    "    ),\n",
    "    Tool(\n",
    "        name=\"Weather\",\n",
    "        func=get_weather,\n",
    "        description=\"获取城市天气信息，输入城市名称\"\n",
    "    )\n",
    "]\n",
    "\n",
    "# 初始化Agent\n",
    "agent = initialize_agent(\n",
    "    tools=tools,\n",
    "    llm=llm,\n",
    "    agent=AgentType.ZERO_SHOT_REACT_DESCRIPTION,\n",
    "    verbose=True,\n",
    "    handle_parsing_errors=True\n",
    ")"
   ]
  },
  {
   "cell_type": "code",
   "execution_count": 4,
   "metadata": {},
<<<<<<< HEAD
   "outputs": [
    {
     "name": "stderr",
     "output_type": "stream",
     "text": [
      "C:\\Users\\18889\\AppData\\Local\\Temp\\ipykernel_38420\\2157372142.py:2: LangChainDeprecationWarning: The method `Chain.run` was deprecated in langchain 0.1.0 and will be removed in 1.0. Use :meth:`~invoke` instead.\n",
      "  response = agent.run(\"北京今天天气怎么样？如果温度超过20度，计算一下25乘以4等于多少？\")\n"
     ]
    },
    {
     "name": "stdout",
     "output_type": "stream",
     "text": [
      "\n",
      "\n",
      "\u001b[1m> Entering new AgentExecutor chain...\u001b[0m\n"
     ]
    },
    {
     "name": "stderr",
     "output_type": "stream",
     "text": [
      "Failed to multipart ingest runs: langsmith.utils.LangSmithError: Failed to POST https://api.smith.langchain.com/runs/multipart in LangSmith API. HTTPError('403 Client Error: Forbidden for url: https://api.smith.langchain.com/runs/multipart', '{\"error\":\"Forbidden\"}\\n')\n"
     ]
    },
    {
     "name": "stdout",
     "output_type": "stream",
     "text": [
      "首先获取北京今天的天气信息，然后判断温度是否超过20度，如果超过20度再进行数学计算。\n",
      "Action: Weather\n",
      "Action Input: \"北京\"\u001b[32;1m\u001b[1;3m首先获取北京今天的天气信息，然后判断温度是否超过20度，如果超过20度再进行数学计算。\n",
      "Action: Weather\n",
      "Action Input: \"北京\"\u001b[0m\n",
      "Observation: \u001b[33;1m\u001b[1;3m晴天，温度25°C\u001b[0m\n",
      "Thought:"
     ]
    },
    {
     "name": "stderr",
     "output_type": "stream",
     "text": [
      "Failed to send compressed multipart ingest: langsmith.utils.LangSmithError: Failed to POST https://api.smith.langchain.com/runs/multipart in LangSmith API. HTTPError('403 Client Error: Forbidden for url: https://api.smith.langchain.com/runs/multipart', '{\"error\":\"Forbidden\"}\\n')\n"
     ]
    },
    {
     "name": "stdout",
     "output_type": "stream",
     "text": [
      "获取到了北京今天的天气信息，温度为25°C，超过了20度，可以进行数学计算。\n",
      "Action: Calculator\n",
      "Action Input: \"25*4\"\u001b[32;1m\u001b[1;3m获取到了北京今天的天气信息，温度为25°C，超过了20度，可以进行数学计算。\n",
      "Action: Calculator\n",
      "Action Input: \"25*4\"\u001b[0m\n",
      "Observation: \u001b[36;1m\u001b[1;3m计算结果: 100\u001b[0m\n",
      "Thought:"
     ]
    },
    {
     "name": "stderr",
     "output_type": "stream",
     "text": [
      "Failed to send compressed multipart ingest: langsmith.utils.LangSmithError: Failed to POST https://api.smith.langchain.com/runs/multipart in LangSmith API. HTTPError('403 Client Error: Forbidden for url: https://api.smith.langchain.com/runs/multipart', '{\"error\":\"Forbidden\"}\\n')\n"
     ]
    },
    {
     "name": "stdout",
     "output_type": "stream",
     "text": [
      "北京今天的天气是晴天，温度为25°C，超过了20度，25乘以4等于100。\n",
      "Final Answer: 今天北京的天气是晴天，温度为25°C，25乘以4等于100。\u001b[32;1m\u001b[1;3m北京今天的天气是晴天，温度为25°C，超过了20度，25乘以4等于100。\n",
      "Final Answer: 今天北京的天气是晴天，温度为25°C，25乘以4等于100。\u001b[0m\n",
      "\n",
      "\u001b[1m> Finished chain.\u001b[0m\n",
      "\n",
      "最终回答: 今天北京的天气是晴天，温度为25°C，25乘以4等于100。\n"
     ]
    },
    {
     "name": "stderr",
     "output_type": "stream",
     "text": [
      "Failed to send compressed multipart ingest: langsmith.utils.LangSmithError: Failed to POST https://api.smith.langchain.com/runs/multipart in LangSmith API. HTTPError('403 Client Error: Forbidden for url: https://api.smith.langchain.com/runs/multipart', '{\"error\":\"Forbidden\"}\\n')\n"
     ]
    }
   ],
   "source": [
    "# 测试Agent\n",
    "response = agent.run(\"北京今天天气怎么样？如果温度超过20度，计算一下25乘以4等于多少？\")\n",
    "print(\"\\n最终回答:\", response)"
   ]
=======
   "source": "# 测试Agent\n# 使用invoke方法替代已弃用的run方法\nresponse = agent.invoke({\"input\": \"北京今天天气怎么样？如果温度超过20度，计算一下25乘以4等于多少？\"})\nprint(\"\\n最终回答:\", response[\"output\"])",
   "outputs": []
>>>>>>> 391d30db
  },
  {
   "cell_type": "markdown",
   "metadata": {},
   "source": [
    "## 4. Agent的思考链（Chain of Thought）\n",
    "\n",
    "Agent使用ReAct（Reasoning + Acting）模式：\n",
    "1. **Thought（思考）**：分析问题，决定下一步行动\n",
    "2. **Action（行动）**：选择并执行工具\n",
    "3. **Observation（观察）**：获取工具执行结果\n",
    "4. **重复**：继续思考-行动-观察循环，直到得出最终答案"
   ]
  },
  {
   "cell_type": "markdown",
   "metadata": {},
   "source": [
    "## 5. 今日总结与明日预告\n",
    "\n",
    "### 今日学习成果\n",
    "- ✅ 理解了AI Agent的核心概念和特征\n",
    "- ✅ 掌握了Agent的5种基本类型\n",
    "- ✅ 使用LangChain创建了第一个能够使用工具的Agent\n",
    "- ✅ 理解了ReAct思考模式\n",
    "\n",
    "### 明日学习内容\n",
    "- 深入学习LangChain框架架构\n",
    "- 掌握Prompt Templates和Output Parsers\n",
    "- 实现带有Memory的对话Agent\n",
    "- 学习Document Loaders和Text Splitters"
   ]
  }
 ],
 "metadata": {
  "kernelspec": {
   "display_name": "ai-guide",
   "language": "python",
   "name": "python3"
  },
  "language_info": {
   "codemirror_mode": {
    "name": "ipython",
    "version": 3
   },
   "file_extension": ".py",
   "mimetype": "text/x-python",
   "name": "python",
   "nbconvert_exporter": "python",
   "pygments_lexer": "ipython3",
   "version": "3.12.11"
  }
 },
 "nbformat": 4,
 "nbformat_minor": 4
}<|MERGE_RESOLUTION|>--- conflicted
+++ resolved
@@ -31,33 +31,10 @@
   },
   {
    "cell_type": "code",
-   "execution_count": 2,
+   "execution_count": null,
    "metadata": {},
-<<<<<<< HEAD
-   "outputs": [
-    {
-     "name": "stdout",
-     "output_type": "stream",
-     "text": [
-      "OpenAI API Key 已配置: True\n"
-     ]
-    }
-   ],
-   "source": [
-    "# 环境设置\n",
-    "import os\n",
-    "from dotenv import load_dotenv\n",
-    "\n",
-    "# 加载环境变量\n",
-    "load_dotenv()\n",
-    "\n",
-    "# 验证环境\n",
-    "print(\"OpenAI API Key 已配置:\", bool(os.getenv(\"OPENAI_API_KEY\")))"
-   ]
-=======
    "source": "# 环境设置\nimport os\nfrom dotenv import load_dotenv\n\n# 加载环境变量\nload_dotenv()\n\n# 禁用LangSmith追踪（避免403错误）\nos.environ[\"LANGCHAIN_TRACING_V2\"] = \"false\"\nos.environ[\"LANGCHAIN_TRACING\"] = \"false\"\n\n# 验证环境\nprint(\"OpenAI API Key 已配置:\", bool(os.getenv(\"OPENAI_API_KEY\")))",
    "outputs": []
->>>>>>> 391d30db
   },
   {
    "cell_type": "markdown",
@@ -68,18 +45,8 @@
   },
   {
    "cell_type": "code",
-   "execution_count": 3,
+   "execution_count": null,
    "metadata": {},
-   "outputs": [
-    {
-     "name": "stderr",
-     "output_type": "stream",
-     "text": [
-      "C:\\Users\\18889\\AppData\\Local\\Temp\\ipykernel_38420\\3835938454.py:47: LangChainDeprecationWarning: LangChain agents will continue to be supported, but it is recommended for new use cases to be built with LangGraph. LangGraph offers a more flexible and full-featured framework for building agents, including support for tool-calling, persistence of state, and human-in-the-loop workflows. For details, refer to the `LangGraph documentation <https://langchain-ai.github.io/langgraph/>`_ as well as guides for `Migrating from AgentExecutor <https://python.langchain.com/docs/how_to/migrate_agent/>`_ and LangGraph's `Pre-built ReAct agent <https://langchain-ai.github.io/langgraph/how-tos/create-react-agent/>`_.\n",
-      "  agent = initialize_agent(\n"
-     ]
-    }
-   ],
    "source": [
     "from langchain.agents import initialize_agent, Tool\n",
     "from langchain.agents import AgentType\n",
@@ -138,104 +105,10 @@
   },
   {
    "cell_type": "code",
-   "execution_count": 4,
+   "execution_count": null,
    "metadata": {},
-<<<<<<< HEAD
-   "outputs": [
-    {
-     "name": "stderr",
-     "output_type": "stream",
-     "text": [
-      "C:\\Users\\18889\\AppData\\Local\\Temp\\ipykernel_38420\\2157372142.py:2: LangChainDeprecationWarning: The method `Chain.run` was deprecated in langchain 0.1.0 and will be removed in 1.0. Use :meth:`~invoke` instead.\n",
-      "  response = agent.run(\"北京今天天气怎么样？如果温度超过20度，计算一下25乘以4等于多少？\")\n"
-     ]
-    },
-    {
-     "name": "stdout",
-     "output_type": "stream",
-     "text": [
-      "\n",
-      "\n",
-      "\u001b[1m> Entering new AgentExecutor chain...\u001b[0m\n"
-     ]
-    },
-    {
-     "name": "stderr",
-     "output_type": "stream",
-     "text": [
-      "Failed to multipart ingest runs: langsmith.utils.LangSmithError: Failed to POST https://api.smith.langchain.com/runs/multipart in LangSmith API. HTTPError('403 Client Error: Forbidden for url: https://api.smith.langchain.com/runs/multipart', '{\"error\":\"Forbidden\"}\\n')\n"
-     ]
-    },
-    {
-     "name": "stdout",
-     "output_type": "stream",
-     "text": [
-      "首先获取北京今天的天气信息，然后判断温度是否超过20度，如果超过20度再进行数学计算。\n",
-      "Action: Weather\n",
-      "Action Input: \"北京\"\u001b[32;1m\u001b[1;3m首先获取北京今天的天气信息，然后判断温度是否超过20度，如果超过20度再进行数学计算。\n",
-      "Action: Weather\n",
-      "Action Input: \"北京\"\u001b[0m\n",
-      "Observation: \u001b[33;1m\u001b[1;3m晴天，温度25°C\u001b[0m\n",
-      "Thought:"
-     ]
-    },
-    {
-     "name": "stderr",
-     "output_type": "stream",
-     "text": [
-      "Failed to send compressed multipart ingest: langsmith.utils.LangSmithError: Failed to POST https://api.smith.langchain.com/runs/multipart in LangSmith API. HTTPError('403 Client Error: Forbidden for url: https://api.smith.langchain.com/runs/multipart', '{\"error\":\"Forbidden\"}\\n')\n"
-     ]
-    },
-    {
-     "name": "stdout",
-     "output_type": "stream",
-     "text": [
-      "获取到了北京今天的天气信息，温度为25°C，超过了20度，可以进行数学计算。\n",
-      "Action: Calculator\n",
-      "Action Input: \"25*4\"\u001b[32;1m\u001b[1;3m获取到了北京今天的天气信息，温度为25°C，超过了20度，可以进行数学计算。\n",
-      "Action: Calculator\n",
-      "Action Input: \"25*4\"\u001b[0m\n",
-      "Observation: \u001b[36;1m\u001b[1;3m计算结果: 100\u001b[0m\n",
-      "Thought:"
-     ]
-    },
-    {
-     "name": "stderr",
-     "output_type": "stream",
-     "text": [
-      "Failed to send compressed multipart ingest: langsmith.utils.LangSmithError: Failed to POST https://api.smith.langchain.com/runs/multipart in LangSmith API. HTTPError('403 Client Error: Forbidden for url: https://api.smith.langchain.com/runs/multipart', '{\"error\":\"Forbidden\"}\\n')\n"
-     ]
-    },
-    {
-     "name": "stdout",
-     "output_type": "stream",
-     "text": [
-      "北京今天的天气是晴天，温度为25°C，超过了20度，25乘以4等于100。\n",
-      "Final Answer: 今天北京的天气是晴天，温度为25°C，25乘以4等于100。\u001b[32;1m\u001b[1;3m北京今天的天气是晴天，温度为25°C，超过了20度，25乘以4等于100。\n",
-      "Final Answer: 今天北京的天气是晴天，温度为25°C，25乘以4等于100。\u001b[0m\n",
-      "\n",
-      "\u001b[1m> Finished chain.\u001b[0m\n",
-      "\n",
-      "最终回答: 今天北京的天气是晴天，温度为25°C，25乘以4等于100。\n"
-     ]
-    },
-    {
-     "name": "stderr",
-     "output_type": "stream",
-     "text": [
-      "Failed to send compressed multipart ingest: langsmith.utils.LangSmithError: Failed to POST https://api.smith.langchain.com/runs/multipart in LangSmith API. HTTPError('403 Client Error: Forbidden for url: https://api.smith.langchain.com/runs/multipart', '{\"error\":\"Forbidden\"}\\n')\n"
-     ]
-    }
-   ],
-   "source": [
-    "# 测试Agent\n",
-    "response = agent.run(\"北京今天天气怎么样？如果温度超过20度，计算一下25乘以4等于多少？\")\n",
-    "print(\"\\n最终回答:\", response)"
-   ]
-=======
    "source": "# 测试Agent\n# 使用invoke方法替代已弃用的run方法\nresponse = agent.invoke({\"input\": \"北京今天天气怎么样？如果温度超过20度，计算一下25乘以4等于多少？\"})\nprint(\"\\n最终回答:\", response[\"output\"])",
    "outputs": []
->>>>>>> 391d30db
   },
   {
    "cell_type": "markdown",
@@ -272,7 +145,7 @@
  ],
  "metadata": {
   "kernelspec": {
-   "display_name": "ai-guide",
+   "display_name": "Python 3",
    "language": "python",
    "name": "python3"
   },
@@ -286,7 +159,7 @@
    "name": "python",
    "nbconvert_exporter": "python",
    "pygments_lexer": "ipython3",
-   "version": "3.12.11"
+   "version": "3.11.0"
   }
  },
  "nbformat": 4,
